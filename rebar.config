{erl_opts, [debug_info, {parse_transform, lager_transform}]}.
{deps,
  [
<<<<<<< HEAD
   {lager, ".*", {git, "git://github.com/basho/lager.git", {tag, "HEAD"}}},
   {jiffy, ".*", {git, "https://github.com/davisp/jiffy.git", {tag, "0.8.5"}}},
   {meck,  ".*", {git, "git://github.com/eproxus/meck.git", {tag,"0.8.2"}}},
   {oauth, ".*", {git, "https://github.com/tim/erlang-oauth.git", {tag, "v1.4.0"}}}
=======
    {jiffy, ".*", {git, "https://github.com/davisp/jiffy.git", {tag, "0.14.3"}}},
    {meck, ".*", {git, "https://github.com/horkhe/meck.git", {branch, "feature/wait"}}}
>>>>>>> 59d285f1
  ]}.<|MERGE_RESOLUTION|>--- conflicted
+++ resolved
@@ -1,13 +1,8 @@
 {erl_opts, [debug_info, {parse_transform, lager_transform}]}.
 {deps,
   [
-<<<<<<< HEAD
    {lager, ".*", {git, "git://github.com/basho/lager.git", {tag, "HEAD"}}},
-   {jiffy, ".*", {git, "https://github.com/davisp/jiffy.git", {tag, "0.8.5"}}},
+   {jiffy, ".*", {git, "https://github.com/davisp/jiffy.git", {tag, "0.14.3"}}},
    {meck,  ".*", {git, "git://github.com/eproxus/meck.git", {tag,"0.8.2"}}},
    {oauth, ".*", {git, "https://github.com/tim/erlang-oauth.git", {tag, "v1.4.0"}}}
-=======
-    {jiffy, ".*", {git, "https://github.com/davisp/jiffy.git", {tag, "0.14.3"}}},
-    {meck, ".*", {git, "https://github.com/horkhe/meck.git", {branch, "feature/wait"}}}
->>>>>>> 59d285f1
   ]}.